--- conflicted
+++ resolved
@@ -24,20 +24,14 @@
                 return this._nodeProcess;
             }
         }
-<<<<<<< HEAD
         
         public OutOfProcessNodeInstance(string entryPointScript, string projectPath, string commandLineArguments = null)
-=======
-
-        public OutOfProcessNodeInstance(string entryPointScript, string commandLineArguments = null)
->>>>>>> a4c4e20d
         {
             this._childProcessLauncherLock = new object();
             this._entryPointScript = new StringAsTempFile(entryPointScript);
             this._projectPath = projectPath;
             this._commandLineArguments = commandLineArguments ?? string.Empty;
         }
-<<<<<<< HEAD
         
         public abstract Task<T> Invoke<T>(NodeInvocationInfo invocationInfo);
         
@@ -47,17 +41,6 @@
     
         public async Task<T> InvokeExport<T>(string moduleName, string exportedFunctionName, params object[] args) {
             return await this.Invoke<T>(new NodeInvocationInfo {
-=======
-
-        public abstract Task<string> Invoke(NodeInvocationInfo invocationInfo);
-
-        public Task<string> Invoke(string moduleName, params object[] args) {
-            return this.InvokeExport(moduleName, null, args);
-        }
-
-        public async Task<string> InvokeExport(string moduleName, string exportedFunctionName, params object[] args) {
-            return await this.Invoke(new NodeInvocationInfo {
->>>>>>> a4c4e20d
                 ModuleName = moduleName,
                 ExportedFunctionName = exportedFunctionName,
                 Args = args
@@ -75,24 +58,14 @@
                         RedirectStandardError = true,
                         WorkingDirectory = this._projectPath 
                     };
-<<<<<<< HEAD
-                    
+
                     // Append projectPath to NODE_PATH so it can locate node_modules
-=======
-
-                    // Append current directory to NODE_PATH so it can locate node_modules
->>>>>>> a4c4e20d
                     var existingNodePath = Environment.GetEnvironmentVariable("NODE_PATH") ?? string.Empty;
                     if (existingNodePath != string.Empty) {
                         existingNodePath += ":";
                     }
-<<<<<<< HEAD
-                    
+
                     var nodePathValue = existingNodePath + Path.Combine(this._projectPath, "node_modules");
-=======
-
-                    var nodePathValue = existingNodePath + Path.Combine(Directory.GetCurrentDirectory(), "node_modules");
->>>>>>> a4c4e20d
                     #if DNX451
                     startInfo.EnvironmentVariables.Add("NODE_PATH", nodePathValue);
                     #else
@@ -106,16 +79,10 @@
             }
 
             var task = this._nodeProcessIsReadySource.Task;
-
-            var initializationSucceeded = task
-                .GetAwaiter()
-                .GetResult();
+            var initializationSucceeded = await task;
 
             if (!initializationSucceeded) {
                 throw new InvalidOperationException("The Node.js process failed to initialize", task.Exception);
-            }
-            else {
-                Console.WriteLine("Started");
             }
         }
 
@@ -172,7 +139,6 @@
 
                 if (this._nodeProcess != null && !this._nodeProcess.HasExited) {
                     this._nodeProcess.Kill(); // TODO: Is there a more graceful way to end it? Or does this still let it perform any cleanup?
-                    System.Console.WriteLine("Killed");
                 }
 
                 disposed = true;
