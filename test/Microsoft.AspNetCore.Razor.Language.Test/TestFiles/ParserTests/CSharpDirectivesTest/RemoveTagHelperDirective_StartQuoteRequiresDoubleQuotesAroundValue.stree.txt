<<<<<<< HEAD
Markup block - Gen<None> - 21 - (0:0,0)
    Markup span - Gen<Markup> - [] - SpanEditHandler;Accepts:Any - (0:0,0) - Tokens:1
        SyntaxKind.Unknown;[];
    Directive block - Gen<None> - 21 - (0:0,0)
        Transition span - Gen<None> - [@] - SpanEditHandler;Accepts:None - (0:0,0) - Tokens:1
            SyntaxKind.Transition;[@];
        MetaCode span - Gen<None> - [removeTagHelper] - SpanEditHandler;Accepts:None - (1:0,1) - Tokens:1
            SyntaxKind.Identifier;[removeTagHelper];
        Markup span - Gen<None> - [ ] - SpanEditHandler;Accepts:None - (16:0,16) - Tokens:1
            SyntaxKind.Whitespace;[ ];
        Code span - Gen<RemoveTagHelper:{"Foo;"Foo;;} [RZ1000(17:0,17 [1] ), RZ1019(17:0,17 [4] ), RZ1020(17:0,17 [4] )]> - ["Foo] - SpanEditHandler;Accepts:AnyExceptNewline - (17:0,17) - Tokens:1
            SyntaxKind.StringLiteral;["Foo];RZ1000(17:0,17 [1] )
    Markup span - Gen<Markup> - [] - SpanEditHandler;Accepts:Any - (21:0,21) - Tokens:1
        SyntaxKind.Unknown;[];
=======
Directive block - Gen<None> - 21 - (0:0,0)
    Transition span - Gen<None> - [@] - SpanEditHandler;Accepts:None - (0:0,0) - Tokens:1
        CSharpTokenType.Transition;[@];
    MetaCode span - Gen<None> - [removeTagHelper] - SpanEditHandler;Accepts:None - (1:0,1) - Tokens:1
        CSharpTokenType.Identifier;[removeTagHelper];
    Markup span - Gen<None> - [ ] - SpanEditHandler;Accepts:None - (16:0,16) - Tokens:1
        CSharpTokenType.WhiteSpace;[ ];
    Code span - Gen<RemoveTagHelper:{"Foo;"Foo;;} [RZ1000(17:0,17 [1] ), RZ1019(17:0,17 [4] ), RZ1036(17:0,17 [4] )]> - ["Foo] - SpanEditHandler;Accepts:AnyExceptNewline - (17:0,17) - Tokens:1
        CSharpTokenType.StringLiteral;["Foo];RZ1000(17:0,17 [1] )
>>>>>>> 8674dd92
<|MERGE_RESOLUTION|>--- conflicted
+++ resolved
@@ -1,4 +1,3 @@
-<<<<<<< HEAD
 Markup block - Gen<None> - 21 - (0:0,0)
     Markup span - Gen<Markup> - [] - SpanEditHandler;Accepts:Any - (0:0,0) - Tokens:1
         SyntaxKind.Unknown;[];
@@ -9,18 +8,7 @@
             SyntaxKind.Identifier;[removeTagHelper];
         Markup span - Gen<None> - [ ] - SpanEditHandler;Accepts:None - (16:0,16) - Tokens:1
             SyntaxKind.Whitespace;[ ];
-        Code span - Gen<RemoveTagHelper:{"Foo;"Foo;;} [RZ1000(17:0,17 [1] ), RZ1019(17:0,17 [4] ), RZ1020(17:0,17 [4] )]> - ["Foo] - SpanEditHandler;Accepts:AnyExceptNewline - (17:0,17) - Tokens:1
+        Code span - Gen<RemoveTagHelper:{"Foo;"Foo;;} [RZ1000(17:0,17 [1] ), RZ1019(17:0,17 [4] ), RZ1036(17:0,17 [4] )]> - ["Foo] - SpanEditHandler;Accepts:AnyExceptNewline - (17:0,17) - Tokens:1
             SyntaxKind.StringLiteral;["Foo];RZ1000(17:0,17 [1] )
     Markup span - Gen<Markup> - [] - SpanEditHandler;Accepts:Any - (21:0,21) - Tokens:1
-        SyntaxKind.Unknown;[];
-=======
-Directive block - Gen<None> - 21 - (0:0,0)
-    Transition span - Gen<None> - [@] - SpanEditHandler;Accepts:None - (0:0,0) - Tokens:1
-        CSharpTokenType.Transition;[@];
-    MetaCode span - Gen<None> - [removeTagHelper] - SpanEditHandler;Accepts:None - (1:0,1) - Tokens:1
-        CSharpTokenType.Identifier;[removeTagHelper];
-    Markup span - Gen<None> - [ ] - SpanEditHandler;Accepts:None - (16:0,16) - Tokens:1
-        CSharpTokenType.WhiteSpace;[ ];
-    Code span - Gen<RemoveTagHelper:{"Foo;"Foo;;} [RZ1000(17:0,17 [1] ), RZ1019(17:0,17 [4] ), RZ1036(17:0,17 [4] )]> - ["Foo] - SpanEditHandler;Accepts:AnyExceptNewline - (17:0,17) - Tokens:1
-        CSharpTokenType.StringLiteral;["Foo];RZ1000(17:0,17 [1] )
->>>>>>> 8674dd92
+        SyntaxKind.Unknown;[];