# default-build.yml
# Description: Defines a build phase for invoking build.sh/cmd
# Parameters:
#   jobName: string
#       The name of the job. Defaults to the name of the OS. No spaces allowed
#   jobDisplayName: string
#       The friendly job name to display in the UI. Defaults to the name of the OS.
#   poolName: string
#       The name of the Azure DevOps agent pool to use.
<<<<<<< HEAD
#   poolVmImage: string
#       The name of a virtual machine image to use. Primarily of interest when using the Hosted pools.
=======
>>>>>>> f226864c
#   agentOs: string
#       Used in templates to define variables which are OS specific. Typically from the set { Windows, Linux, macOS }
#   buildArgs: string
#       Additional arguments to pass to the build.sh/cmd script.
#       Note: -ci is always passed
#   beforeBuild: [steps]
#       Additional steps to run before build.sh/cmd
#   steps: [steps]
#       Instead of running build.cmd/sh, run these build steps.
#   afterBuild: [steps]
#       Additional steps to run after build.sh/cmd
#   artifacts: [array]
#    - path: string
#           The file path to artifacts output
#      includeForks: boolean
#           Should artifacts from forks be published
#      name: string
#           The name of the artifact container
#   variables: { string: string }
#     A map of custom variables
#   matrix: { string: { string: string } }
#     A map of matrix configurations and variables. https://docs.microsoft.com/en-us/azure/devops/pipelines/yaml-schema?view=azure-devops&tabs=schema#job
#   dependsOn: string | [ string ]
#     For fan-out/fan-in. https://docs.microsoft.com/en-us/azure/devops/pipelines/yaml-schema?view=azure-devops&tabs=schema#job
#   condition: string
#     A condition which can be used to skip the job completely
#   codeSign: boolean
#       This build definition is enabled for code signing. (Only applies to Windows)
#   buildDirectory: string
#       Specifies what directory to run build.sh/cmd
#   buildScript: string
#       Specifies the build script to run. Defaults to build.sh or build.cmd.

#
# See https://docs.microsoft.com/en-us/vsts/pipelines/yaml-schema for details
#

parameters:
  agentOs: 'Windows'
  poolName: ''
  poolVmImage: ''
  buildArgs: ''
  configuration: 'Release'
  beforeBuild: []
  # steps: []  don't define an empty object default because there is no way in template expression yet to check "if isEmpty(parameters.steps)"
  afterBuild: []
  codeSign: false
  variables: {}
  dependsOn: ''
  condition: ''
  # jobName: '' - use agentOs by default.
  # jobDisplayName: '' - use agentOs by default.
  # matrix: {} - don't define an empty object default because there is no way in template expression yet to check "if isEmpty(parameters.matrix)"
  artifacts:  []
  buildDirectory: ''
  buildScript: ''
  installNodeJs: true
  installJdk: true
  timeoutInMinutes: 180

jobs:
- job: ${{ coalesce(parameters.jobName, parameters.agentOs) }}
  displayName: ${{ coalesce(parameters.jobDisplayName, parameters.agentOs) }}
  dependsOn: ${{ parameters.dependsOn }}
  ${{ if ne(parameters.condition, '') }}:
    condition: ${{ parameters.condition }}
  timeoutInMinutes: ${{ parameters.timeoutInMinutes }}
  workspace:
    clean: all
  strategy:
    ${{ if ne(parameters.matrix, '') }}:
      maxParallel: 8
      matrix: ${{ parameters.matrix }}
  # Map friendly OS names to the right queue
  # See https://github.com/dotnet/arcade/blob/master/Documentation/ChoosingAMachinePool.md
  pool:
    ${{ if ne(parameters.poolVmImage, '') }}:
      vmImage: ${{ parameters.poolVmImage }}
    ${{ if and(eq(parameters.poolVmImage, ''), eq(parameters.agentOs, 'macOS')) }}:
      vmImage: macOS-10.13
    ${{ if and(eq(parameters.poolVmImage, ''), eq(parameters.agentOs, 'Linux')) }}:
      vmImage: ubuntu-16.04
    ${{ if ne(parameters.poolName, '') }}:
      name: ${{ parameters.poolName }}
    ${{ if and(eq(parameters.poolName, ''), eq(parameters.agentOs, 'Windows')) }}:
      ${{ if eq(variables['System.TeamProject'], 'public') }}:
<<<<<<< HEAD
        name: NetCorePublic-Int-Pool
        ${{ if ne(parameters.isTestingJob, true) }}:
          # Visual Studio Build Tools
          queue: BuildPool.Windows.10.Amd64.VS2019.BT.Open
        ${{ if eq(parameters.isTestingJob, true) }}:
          # Visual Studio Enterprise - contains some stuff, like SQL Server and IIS Express, that we use for testing
          queue: BuildPool.Windows.10.Amd64.VS2019.Open
      ${{ if eq(variables['System.TeamProject'], 'internal') }}:
        name: NetCoreInternal-Int-Pool
        ${{ if ne(parameters.isTestingJob, true) }}:
          # Visual Studio Build Tools
          queue: BuildPool.Windows.10.Amd64.VS2019.BT
        ${{ if eq(parameters.isTestingJob, true) }}:
          # Visual Studio Enterprise - contains some stuff, like SQL Server and IIS Express, that we use for testing
          queue: BuildPool.Windows.10.Amd64.VS2019
=======
        name: NetCorePublic-Pool
        queue: BuildPool.Windows.10.Amd64.VS2017.Open
      ${{ if ne(variables['System.TeamProject'], 'public') }}:
        name: NetCoreInternal-Pool
        queue: BuildPool.Windows.10.Amd64.VS2017
>>>>>>> f226864c
  variables:
    AgentOsName: ${{ parameters.agentOs }}
    ASPNETCORE_TEST_LOG_MAXPATH: "200" # Keep test log file name length low enough for artifact zipping
    DOTNET_HOME: $(Agent.BuildDirectory)/.dotnet
    BuildScript: ${{ parameters.buildScript }}
    BuildScriptArgs: ${{ parameters.buildArgs }}
    BuildConfiguration: ${{ parameters.configuration }}
    BuildDirectory: ${{ parameters.buildDirectory }}
    DOTNET_SKIP_FIRST_TIME_EXPERIENCE: true
    TeamName: AspNetCore
    ${{ if eq(parameters.agentOs, 'Windows') }}:
      JAVA_HOME: $(Agent.BuildDirectory)\.tools\jdk
<<<<<<< HEAD
    ${{ if or(ne(parameters.codeSign, true), ne(variables['System.TeamProject'], 'internal')) }}:
      _SignType: ''
    ${{ if and(eq(parameters.codeSign, true), eq(variables['System.TeamProject'], 'internal')) }}:
      ${{ if ne(variables['Build.Reason'], 'PullRequest') }}:
        _SignType: real
      ${{ if eq(variables['Build.Reason'], 'PullRequest') }}:
        _SignType: test
=======
    ${{ if eq(parameters.agentOs, 'Linux') }}:
      JAVA_HOME: $(Agent.BuildDirectory)/.tools/jdk
    ${{ if or(ne(parameters.codeSign, 'true'), ne(variables['System.TeamProject'], 'internal'), in(variables['Build.Reason'], 'PullRequest')) }}:
      _SignType:
    ${{ if and(eq(parameters.codeSign, 'true'), eq(variables['System.TeamProject'], 'internal'), notin(variables['Build.Reason'], 'PullRequest')) }}:
      TeamName: AspNetCore
      _SignType: real
>>>>>>> f226864c
    ${{ insert }}: ${{ parameters.variables }}
  steps:
  - checkout: self
    clean: true
<<<<<<< HEAD
  - ${{ if eq(parameters.installNodeJs, 'true') }}:
    - task: NodeTool@0
      displayName: Install Node 10.x
      inputs:
        versionSpec: 10.x
  - ${{ if and(eq(parameters.installJdk, 'true'), eq(parameters.agentOs, 'Windows')) }}:
    - powershell: |
        ./eng/scripts/InstallJdk.ps1 '11.0.1'
        Write-Host "##vso[task.prependpath]$env:JAVA_HOME\bin"
=======
  - task: NodeTool@0
    displayName: Install Node 10.x
    inputs:
      versionSpec: 10.x
  - ${{ if eq(parameters.agentOs, 'Windows') }}:
    - powershell: ./eng/scripts/InstallJdk.ps1 '11.0.1'
      displayName: Install JDK 11
    - task: NuGetCommand@2
      displayName: 'Clear NuGet caches'
      condition: succeeded()
      inputs:
        command: custom
        arguments: 'locals all -clear'
  - ${{ if eq(parameters.agentOs, 'Linux') }}:
    - script: ./eng/scripts/InstallJdk.sh '10.0.2'
      displayName: Install JDK 10
    - script: |
        sudo apt-get update
        sudo apt-get install -y libasound2 libatk-bridge2.0-0 libatk1.0-0 libatspi2.0-0 libcairo2 \
          libgdk-pixbuf2.0-0 libgtk-3-0 libnspr4 libnss3 libpango-1.0-0 libpangocairo-1.0-0 libx11-6 \
          libx11-xcb1 libxcomposite1 libxcursor1 libxdamage1 libxfixes3 libxrandr2 libxrender1 libxss1 libxtst6
>>>>>>> f226864c

      displayName: Install JDK 11
    - ${{ if eq(parameters.isTestingJob, true) }}:
      - powershell: |
          Write-Host "##vso[task.setvariable variable=SeleniumProcessTrackingFolder]$(BuildDirectory)\obj\selenium\"
          ./eng/scripts/InstallGoogleChrome.ps1
        displayName: Install Chrome
  - ${{ if and(eq(variables['System.TeamProject'], 'internal'), eq(parameters.agentOs, 'Windows'), eq(parameters.codeSign, 'true')) }}:
    - task: MicroBuildSigningPlugin@1
      displayName: Install MicroBuild Signing plugin
      condition: and(succeeded(), in(variables['_SignType'], 'test', 'real'))
      inputs:
        signType: $(_SignType)
        zipSources: false
        feedSource: https://dnceng.pkgs.visualstudio.com/_packaging/MicroBuildToolset/nuget/v3/index.json

  - ${{ parameters.beforeBuild }}

  - ${{ if ne(parameters.steps, '')}}:
    - ${{ parameters.steps }}
  - ${{ if eq(parameters.steps, '')}}:
    - ${{ if eq(parameters.buildScript, '') }}:
      - ${{ if eq(parameters.agentOs, 'Windows') }}:
        - script: .\$(BuildDirectory)\build.cmd -ci /p:SignType=$(_SignType) /p:Configuration=$(BuildConfiguration) $(BuildScriptArgs)
          displayName: Run build.cmd
      - ${{ if ne(parameters.agentOs, 'Windows') }}:
        - script: ./$(BuildDirectory)/build.sh -ci -p:Configuration=$(BuildConfiguration) $(BuildScriptArgs)
          displayName: Run build.sh
    - ${{ if ne(parameters.buildScript, '') }}:
      - script: $(BuildScript) /p:Configuration=$(BuildConfiguration) $(BuildScriptArgs)
        displayName: run $(BuildScript)

  - ${{ parameters.afterBuild }}

  - ${{ if eq(parameters.agentOs, 'Windows') }}:
    - powershell: eng\scripts\KillProcesses.ps1
      displayName: Kill processes
      continueOnError: true
      condition: always()
  - ${{ if ne(parameters.agentOs, 'Windows') }}:
    - script: eng/scripts/KillProcesses.sh
      displayName: Kill processes
      continueOnError: true
      condition: always()

  - task: PublishTestResults@2
    displayName: Publish test results
    condition: always()
    continueOnError: true
    inputs:
      testRunTitle: $(AgentOsName)-$(BuildConfiguration)
      testRunner: vstest
      testResultsFiles: '**/artifacts/**/*.trx'
      mergeTestResults: true
      buildConfiguration: $(BuildConfiguration)
      buildPlatform: $(AgentOsName)
  - task: PublishTestResults@2
    displayName: Publish js test results
    condition: always()
    inputs:
      testRunner: junit
      testResultsFiles: '**/artifacts/logs/**/*.junit.xml'
      buildConfiguration: $(BuildConfiguration)
      buildPlatform: $(AgentOsName)
  - task: PublishTestResults@2
    displayName: Publish Java test results
    condition: always()
    inputs:
      testRunner: junit
      testResultsFiles: '**/TEST-com.microsoft.signalr*.xml'
      buildConfiguration: $(BuildConfiguration)
      buildPlatform: $(AgentOsName)
  - ${{ each artifact in parameters.artifacts }}:
    - task: PublishBuildArtifacts@1
      displayName: Upload artifacts from ${{ artifact.path }}
      condition: and(or(succeeded(), eq('${{ artifact.publishOnError }}', 'true')), or(eq(variables['system.pullrequest.isfork'], false), eq('${{ artifact.includeForks }}', 'true')))
      continueOnError: true
      inputs:
        ${{ if eq(parameters.buildDirectory, '') }}:
          pathtoPublish: ${{ artifact.path }}
        ${{ if ne(parameters.buildDirectory, '') }}:
          pathtoPublish: ${{ parameters.buildDirectory }}\${{ artifact.path }}
        ${{ if eq(artifact.name, '') }}:
          artifactName: artifacts-$(AgentOsName)-$(BuildConfiguration)
        ${{ if ne(artifact.name, '') }}:
          artifactName: ${{ artifact.name }}
        artifactType: Container
        parallel: true

  - ${{ if and(eq(variables['System.TeamProject'], 'internal'), eq(parameters.agentOs, 'Windows')) }}:
    - task: MicroBuildCleanup@1
      displayName: Cleanup MicroBuild tasks
      condition: always()<|MERGE_RESOLUTION|>--- conflicted
+++ resolved
@@ -7,11 +7,8 @@
 #       The friendly job name to display in the UI. Defaults to the name of the OS.
 #   poolName: string
 #       The name of the Azure DevOps agent pool to use.
-<<<<<<< HEAD
 #   poolVmImage: string
 #       The name of a virtual machine image to use. Primarily of interest when using the Hosted pools.
-=======
->>>>>>> f226864c
 #   agentOs: string
 #       Used in templates to define variables which are OS specific. Typically from the set { Windows, Linux, macOS }
 #   buildArgs: string
@@ -98,8 +95,7 @@
       name: ${{ parameters.poolName }}
     ${{ if and(eq(parameters.poolName, ''), eq(parameters.agentOs, 'Windows')) }}:
       ${{ if eq(variables['System.TeamProject'], 'public') }}:
-<<<<<<< HEAD
-        name: NetCorePublic-Int-Pool
+        name: NetCorePublic-Pool
         ${{ if ne(parameters.isTestingJob, true) }}:
           # Visual Studio Build Tools
           queue: BuildPool.Windows.10.Amd64.VS2019.BT.Open
@@ -107,20 +103,13 @@
           # Visual Studio Enterprise - contains some stuff, like SQL Server and IIS Express, that we use for testing
           queue: BuildPool.Windows.10.Amd64.VS2019.Open
       ${{ if eq(variables['System.TeamProject'], 'internal') }}:
-        name: NetCoreInternal-Int-Pool
+        name: NetCoreInternal-Pool
         ${{ if ne(parameters.isTestingJob, true) }}:
           # Visual Studio Build Tools
           queue: BuildPool.Windows.10.Amd64.VS2019.BT
         ${{ if eq(parameters.isTestingJob, true) }}:
           # Visual Studio Enterprise - contains some stuff, like SQL Server and IIS Express, that we use for testing
           queue: BuildPool.Windows.10.Amd64.VS2019
-=======
-        name: NetCorePublic-Pool
-        queue: BuildPool.Windows.10.Amd64.VS2017.Open
-      ${{ if ne(variables['System.TeamProject'], 'public') }}:
-        name: NetCoreInternal-Pool
-        queue: BuildPool.Windows.10.Amd64.VS2017
->>>>>>> f226864c
   variables:
     AgentOsName: ${{ parameters.agentOs }}
     ASPNETCORE_TEST_LOG_MAXPATH: "200" # Keep test log file name length low enough for artifact zipping
@@ -133,7 +122,6 @@
     TeamName: AspNetCore
     ${{ if eq(parameters.agentOs, 'Windows') }}:
       JAVA_HOME: $(Agent.BuildDirectory)\.tools\jdk
-<<<<<<< HEAD
     ${{ if or(ne(parameters.codeSign, true), ne(variables['System.TeamProject'], 'internal')) }}:
       _SignType: ''
     ${{ if and(eq(parameters.codeSign, true), eq(variables['System.TeamProject'], 'internal')) }}:
@@ -141,52 +129,26 @@
         _SignType: real
       ${{ if eq(variables['Build.Reason'], 'PullRequest') }}:
         _SignType: test
-=======
-    ${{ if eq(parameters.agentOs, 'Linux') }}:
-      JAVA_HOME: $(Agent.BuildDirectory)/.tools/jdk
-    ${{ if or(ne(parameters.codeSign, 'true'), ne(variables['System.TeamProject'], 'internal'), in(variables['Build.Reason'], 'PullRequest')) }}:
-      _SignType:
-    ${{ if and(eq(parameters.codeSign, 'true'), eq(variables['System.TeamProject'], 'internal'), notin(variables['Build.Reason'], 'PullRequest')) }}:
-      TeamName: AspNetCore
-      _SignType: real
->>>>>>> f226864c
     ${{ insert }}: ${{ parameters.variables }}
   steps:
   - checkout: self
     clean: true
-<<<<<<< HEAD
   - ${{ if eq(parameters.installNodeJs, 'true') }}:
     - task: NodeTool@0
       displayName: Install Node 10.x
       inputs:
         versionSpec: 10.x
+  - ${{ if eq(parameters.agentOs, 'Windows') }}:
+    - task: NuGetCommand@2
+      displayName: 'Clear NuGet caches'
+      condition: succeeded()
+      inputs:
+        command: custom
+        arguments: 'locals all -clear'
   - ${{ if and(eq(parameters.installJdk, 'true'), eq(parameters.agentOs, 'Windows')) }}:
     - powershell: |
         ./eng/scripts/InstallJdk.ps1 '11.0.1'
         Write-Host "##vso[task.prependpath]$env:JAVA_HOME\bin"
-=======
-  - task: NodeTool@0
-    displayName: Install Node 10.x
-    inputs:
-      versionSpec: 10.x
-  - ${{ if eq(parameters.agentOs, 'Windows') }}:
-    - powershell: ./eng/scripts/InstallJdk.ps1 '11.0.1'
-      displayName: Install JDK 11
-    - task: NuGetCommand@2
-      displayName: 'Clear NuGet caches'
-      condition: succeeded()
-      inputs:
-        command: custom
-        arguments: 'locals all -clear'
-  - ${{ if eq(parameters.agentOs, 'Linux') }}:
-    - script: ./eng/scripts/InstallJdk.sh '10.0.2'
-      displayName: Install JDK 10
-    - script: |
-        sudo apt-get update
-        sudo apt-get install -y libasound2 libatk-bridge2.0-0 libatk1.0-0 libatspi2.0-0 libcairo2 \
-          libgdk-pixbuf2.0-0 libgtk-3-0 libnspr4 libnss3 libpango-1.0-0 libpangocairo-1.0-0 libx11-6 \
-          libx11-xcb1 libxcomposite1 libxcursor1 libxdamage1 libxfixes3 libxrandr2 libxrender1 libxss1 libxtst6
->>>>>>> f226864c
 
       displayName: Install JDK 11
     - ${{ if eq(parameters.isTestingJob, true) }}:
